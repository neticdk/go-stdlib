--- conflicted
+++ resolved
@@ -34,13 +34,9 @@
         run: make check-imports
 
       - name: golangci-lint
-<<<<<<< HEAD
         uses: golangci/golangci-lint-action@4afd733a84b1f43292c63897423277bb7f4313a9 # v8
-=======
-        uses: golangci/golangci-lint-action@9fae48acfc02a90574d7c304a1758ef9895495fa # v7
->>>>>>> 5a7dbe56
         with:
-          version: v2.0
+          version: v2.1
 
       - name: Run tests
         run: go test -race -cover -v ./...
